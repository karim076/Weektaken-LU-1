// Load environment variables
require('dotenv').config();

const express = require('express');
const path = require('path');
const session = require('express-session');
<<<<<<< HEAD
const cookieParser = require('cookie-parser');
=======

// Initialize database connection
const databaseConfig = require('./src/config/database');

// Import middleware from src structure
const { errorHandler, notFound } = require('./src/middleware/error');
const { optionalAuth } = require('./src/middleware/auth');

<<<<<<< Updated upstream
// Import routes from src structure
const customerRoutes = require('./src/routes/customers');
const filmRoutes = require('./src/routes/films');
const adminRoutes = require('./src/routes/admin');
=======
// Session configuration (for backward compatibility)
app.use(session({
    secret: process.env.SESSION_SECRET || 'sakila-app-secret-key',
    resave: false,
    saveUninitialized: false,
    cookie: { 
        secure: process.env.NODE_ENV === 'production', // HTTPS in production
        maxAge: 15 * 60 * 1000 // 15 minutes
    }
}));
>>>>>>> Stashed changes

// Import controllers from src structure
const HomeController = require('./src/controllers/HomeController');
const AuthController = require('./src/controllers/AuthController');
>>>>>>> 997f9819

const app = express();
const port = process.env.PORT || 3001;

// Middleware
app.use(express.json());
app.use(express.urlencoded({ extended: true }));
app.use(cookieParser());

// Session configuration (for backward compatibility)
app.use(session({
    secret: process.env.SESSION_SECRET || 'sakila-app-secret-key',
    resave: false,
    saveUninitialized: false,
    cookie: { 
        secure: process.env.NODE_ENV === 'production', // HTTPS in production
        maxAge: 24 * 60 * 60 * 1000 // 24 hours
    }
}));

// View engine setup (EJS)
app.set('view engine', 'ejs');
app.set('views', path.join(__dirname, 'src', 'views')); // Improved path

// Static files
app.use(express.static(path.join(__dirname, 'src', 'public'))); // Improved path

// Import middleware
const authMiddleware = require('./src/middleware/auth');
const errorMiddleware = require('./src/middleware/error');

// Import controllers
const HomeController = require('./src/controllers/HomeController');
const AuthController = require('./src/controllers/AuthController');
const OwnerController = require('./src/controllers/OwnerController');
const CustomerService = require('./src/services/CustomerService');

// Instantiate controllers
const homeController = new HomeController();
const authController = new AuthController();
const ownerController = new OwnerController();

<<<<<<< HEAD
// Import routes
const filmRoutes = require('./src/routes/films');
const customerRoutes = require('./src/routes/customers');
const adminRoutes = require('./src/routes/admin');
const customerDashboardRoutes = require('./src/routes/customer');

// Home routes
app.get('/', authMiddleware.optionalAuth, homeController.index.bind(homeController));
app.get('/home', authMiddleware.optionalAuth, homeController.index.bind(homeController));

// Auth routes
app.get('/login', authController.showLogin.bind(authController));
app.post('/login', authController.login.bind(authController));
app.get('/register', authController.showRegister.bind(authController));
app.post('/register', authController.register.bind(authController));
app.post('/logout', authController.logout.bind(authController));

// API routes
app.get('/api/cities', async (req, res) => {
  try {
    const BaseDAO = require('./src/dao/BaseDAO');
    const baseDAO = new BaseDAO();
    
    // Get all cities, ordered alphabetically, no limit
    const cities = await baseDAO.query('SELECT city_id, city FROM city ORDER BY city');
    
    res.json({
      success: true,
      cities: cities
    });
  } catch (error) {
    console.error('Error fetching cities:', error);
    res.status(500).json({
      success: false,
      message: 'Failed to fetch cities'
    });
  }
});
=======
<<<<<<< Updated upstream
// Authentication routes
app.get('/login', (req, res) => authController.showLogin(req, res));
app.post('/login', (req, res) => authController.login(req, res));
app.get('/register', (req, res) => authController.showRegister(req, res));
app.post('/register', (req, res) => authController.register(req, res));
app.post('/logout', (req, res) => authController.logout(req, res));
app.get('/dashboard', (req, res) => authController.showDashboard(req, res));
=======
// Import routes
const filmRoutes = require('./src/routes/films');
const customerRoutes = require('./src/routes/customer');
const adminRoutes = require('./src/routes/admin');
<<<<<<< Updated upstream
=======

// Favicon route (prevent 404 errors)
app.get('/favicon.ico', (req, res) => {
  res.status(204).end();
});
>>>>>>> Stashed changes

// Favicon route (prevent 404 errors)
app.get('/favicon.ico', (req, res) => {
  res.status(204).end();
});
>>>>>>> Stashed changes

// Routes
// Favicon route to prevent 404
app.get('/favicon.ico', (req, res) => res.status(204).end());
>>>>>>> 997f9819

// Dashboard route (general)
app.get('/dashboard', authMiddleware.requireAuthWeb, homeController.dashboard.bind(homeController));

// Profile route (general) - using CustomerController
const CustomerController = require('./src/controllers/CustomerController');
const customerController = new CustomerController();

// Simple profile route that should definitely work
app.get('/profile', authMiddleware.requireCustomerWeb, async (req, res) => {
  try {
    console.log('Direct profile route called');
    const customerId = req.user.user_id || req.user.customer_id || req.user.id;
    const CustomerService = require('./src/services/CustomerService');
    const customerService = new CustomerService();
    const customer = await customerService.getCustomerById(customerId);
    
    console.log('Got customer data, rendering simple profile');
    res.render('profile-simple', {
      title: 'My Profile - Sakila',
      user: req.user,
      customer
    });
  } catch (error) {
    console.error('Profile route error:', error);
    res.status(500).send(`Profile Error: ${error.message}`);
  }
});

<<<<<<< HEAD
=======
<<<<<<< Updated upstream
// Feature routes using src structure
app.use('/customers', customerRoutes);
app.use('/films', filmRoutes);
app.use('/admin', adminRoutes);
=======
// API routes
app.get('/api/cities', async (req, res) => {
  try {
    const BaseDAO = require('./src/dao/BaseDAO');
    const baseDAO = new BaseDAO();
    
    // Get all cities, ordered alphabetically, no limit
    const cities = await baseDAO.query('SELECT city_id, city FROM city ORDER BY city');
    
    res.json({
      success: true,
      cities: cities
    });
  } catch (error) {
    console.error('Error fetching cities:', error);
    res.status(500).json({
      success: false,
      message: 'Failed to fetch cities'
    });
  }
});

// Dashboard route (general)
app.get('/dashboard', authMiddleware.requireAuthWeb, homeController.dashboard.bind(homeController));

// Profile route (general) - using CustomerController
const CustomerController = require('./src/controllers/CustomerController');
const customerController = new CustomerController();

// Simple profile route that should definitely work
app.get('/profile', authMiddleware.requireCustomerWeb, async (req, res) => {
  try {
    console.log('Direct profile route called');
    const customerId = req.user.user_id || req.user.customer_id || req.user.id;
    const CustomerService = require('./src/services/CustomerService');
    const customerService = new CustomerService();
    const customer = await customerService.getCustomerById(customerId);
    
    console.log('Got customer data, rendering simple profile');
    res.render('profile-simple', {
      title: 'My Profile - Sakila',
      user: req.user,
      customer
    });
  } catch (error) {
    console.error('Profile route error:', error);
    res.status(500).send(`Profile Error: ${error.message}`);
  }
});

>>>>>>> 997f9819
app.post('/profile', authMiddleware.requireCustomerWeb, customerController.updateProfile.bind(customerController));

// Simple test profile route
app.get('/profile-test', authMiddleware.requireCustomerWeb, async (req, res) => {
  try {
    console.log('Profile-test: Starting test');
    const customerId = req.user.user_id || req.user.customer_id || req.user.id;
    const customerService = new CustomerService();
    const customer = await customerService.getCustomerById(customerId);
    
    console.log('Profile-test: Got customer data, attempting EJS render');
    
    res.render('/customer/profile', {
      title: 'Profile Test - Sakila',
      user: req.user,
      customer,
      success: null,
      error: null
    });
  } catch (error) {
    console.error('Profile-test EJS error:', error);
    res.send(`
      <h1>Profile Test ERROR</h1>
      <pre>Error: ${error.message}
      Stack: ${error.stack}</pre>
    `);
  }
<<<<<<< HEAD
=======
});

// API routes
app.use('/films', filmRoutes);
app.use('/customer', customerRoutes);
app.use('/admin', authMiddleware.requireAdminWeb, adminRoutes);
<<<<<<< Updated upstream
>>>>>>> Stashed changes
=======
>>>>>>> Stashed changes

// Error handling middleware (must be last)
app.use(notFound);
app.use(errorHandler);

// Create HTTP server
const server = http.createServer(app);

// Graceful shutdown
process.on('SIGTERM', async () => {
  console.log('SIGTERM received, shutting down gracefully');
  await databaseConfig.close();
  server.close(() => {
    console.log('HTTP server closed');
    process.exit(0);
  });
>>>>>>> 997f9819
});

// API routes
app.use('/films', filmRoutes);
app.use('/customers', customerRoutes);
app.use('/admin', authMiddleware.requireAdminWeb, adminRoutes);
app.use('/customer', customerDashboardRoutes);

// Error handling middleware (should be last)
app.use(errorMiddleware.notFound);
app.use(errorMiddleware.errorHandler);
 
// Graceful shutdown handling
process.on('SIGTERM', () => {
    console.log('SIGTERM received, shutting down gracefully');
    server.close(() => {
        console.log('Process terminated');
    });
});

process.on('SIGINT', () => {
    console.log('SIGINT received, shutting down gracefully');
    server.close(() => {
        console.log('Process terminated');
    });
});

const server = app.listen(port, () => {
    console.log(`Sakila App server is running on http://localhost:${port}`);
    console.log(`Views directory: ${path.join(__dirname, '/src/views')}`);
    console.log(`Static files: ${path.join(__dirname, '/src/public')}`);
});<|MERGE_RESOLUTION|>--- conflicted
+++ resolved
@@ -4,9 +4,7 @@
 const express = require('express');
 const path = require('path');
 const session = require('express-session');
-<<<<<<< HEAD
 const cookieParser = require('cookie-parser');
-=======
 
 // Initialize database connection
 const databaseConfig = require('./src/config/database');
@@ -15,12 +13,11 @@
 const { errorHandler, notFound } = require('./src/middleware/error');
 const { optionalAuth } = require('./src/middleware/auth');
 
-<<<<<<< Updated upstream
 // Import routes from src structure
 const customerRoutes = require('./src/routes/customers');
 const filmRoutes = require('./src/routes/films');
 const adminRoutes = require('./src/routes/admin');
-=======
+
 // Session configuration (for backward compatibility)
 app.use(session({
     secret: process.env.SESSION_SECRET || 'sakila-app-secret-key',
@@ -31,12 +28,12 @@
         maxAge: 15 * 60 * 1000 // 15 minutes
     }
 }));
->>>>>>> Stashed changes
+
 
 // Import controllers from src structure
 const HomeController = require('./src/controllers/HomeController');
 const AuthController = require('./src/controllers/AuthController');
->>>>>>> 997f9819
+
 
 const app = express();
 const port = process.env.PORT || 3001;
@@ -53,7 +50,6 @@
     saveUninitialized: false,
     cookie: { 
         secure: process.env.NODE_ENV === 'production', // HTTPS in production
-        maxAge: 24 * 60 * 60 * 1000 // 24 hours
     }
 }));
 
@@ -79,47 +75,12 @@
 const authController = new AuthController();
 const ownerController = new OwnerController();
 
-<<<<<<< HEAD
 // Import routes
 const filmRoutes = require('./src/routes/films');
 const customerRoutes = require('./src/routes/customers');
 const adminRoutes = require('./src/routes/admin');
 const customerDashboardRoutes = require('./src/routes/customer');
 
-// Home routes
-app.get('/', authMiddleware.optionalAuth, homeController.index.bind(homeController));
-app.get('/home', authMiddleware.optionalAuth, homeController.index.bind(homeController));
-
-// Auth routes
-app.get('/login', authController.showLogin.bind(authController));
-app.post('/login', authController.login.bind(authController));
-app.get('/register', authController.showRegister.bind(authController));
-app.post('/register', authController.register.bind(authController));
-app.post('/logout', authController.logout.bind(authController));
-
-// API routes
-app.get('/api/cities', async (req, res) => {
-  try {
-    const BaseDAO = require('./src/dao/BaseDAO');
-    const baseDAO = new BaseDAO();
-    
-    // Get all cities, ordered alphabetically, no limit
-    const cities = await baseDAO.query('SELECT city_id, city FROM city ORDER BY city');
-    
-    res.json({
-      success: true,
-      cities: cities
-    });
-  } catch (error) {
-    console.error('Error fetching cities:', error);
-    res.status(500).json({
-      success: false,
-      message: 'Failed to fetch cities'
-    });
-  }
-});
-=======
-<<<<<<< Updated upstream
 // Authentication routes
 app.get('/login', (req, res) => authController.showLogin(req, res));
 app.post('/login', (req, res) => authController.login(req, res));
@@ -127,30 +88,55 @@
 app.post('/register', (req, res) => authController.register(req, res));
 app.post('/logout', (req, res) => authController.logout(req, res));
 app.get('/dashboard', (req, res) => authController.showDashboard(req, res));
-=======
+
 // Import routes
 const filmRoutes = require('./src/routes/films');
 const customerRoutes = require('./src/routes/customer');
 const adminRoutes = require('./src/routes/admin');
-<<<<<<< Updated upstream
-=======
 
 // Favicon route (prevent 404 errors)
 app.get('/favicon.ico', (req, res) => {
   res.status(204).end();
 });
->>>>>>> Stashed changes
 
 // Favicon route (prevent 404 errors)
 app.get('/favicon.ico', (req, res) => {
   res.status(204).end();
 });
->>>>>>> Stashed changes
-
-// Routes
-// Favicon route to prevent 404
-app.get('/favicon.ico', (req, res) => res.status(204).end());
->>>>>>> 997f9819
+
+// Home routes
+app.get('/', authMiddleware.optionalAuth, homeController.index.bind(homeController));
+app.get('/home', authMiddleware.optionalAuth, homeController.index.bind(homeController));
+
+// Auth routes
+app.get('/login', authController.showLogin.bind(authController));
+app.post('/login', authController.login.bind(authController));
+app.get('/register', authController.showRegister.bind(authController));
+app.post('/register', authController.register.bind(authController));
+app.post('/logout', authController.logout.bind(authController));
+
+
+// API routes
+// app.get('/api/cities', async (req, res) => {
+//   try {
+//     const BaseDAO = require('./src/dao/BaseDAO');
+//     const baseDAO = new BaseDAO();
+    
+//     // Get all cities, ordered alphabetically, no limit
+//     const cities = await baseDAO.query('SELECT city_id, city FROM city ORDER BY city');
+    
+//     res.json({
+//       success: true,
+//       cities: cities
+//     });
+//   } catch (error) {
+//     console.error('Error fetching cities:', error);
+//     res.status(500).json({
+//       success: false,
+//       message: 'Failed to fetch cities'
+//     });
+//   }
+// });
 
 // Dashboard route (general)
 app.get('/dashboard', authMiddleware.requireAuthWeb, homeController.dashboard.bind(homeController));
@@ -180,65 +166,6 @@
   }
 });
 
-<<<<<<< HEAD
-=======
-<<<<<<< Updated upstream
-// Feature routes using src structure
-app.use('/customers', customerRoutes);
-app.use('/films', filmRoutes);
-app.use('/admin', adminRoutes);
-=======
-// API routes
-app.get('/api/cities', async (req, res) => {
-  try {
-    const BaseDAO = require('./src/dao/BaseDAO');
-    const baseDAO = new BaseDAO();
-    
-    // Get all cities, ordered alphabetically, no limit
-    const cities = await baseDAO.query('SELECT city_id, city FROM city ORDER BY city');
-    
-    res.json({
-      success: true,
-      cities: cities
-    });
-  } catch (error) {
-    console.error('Error fetching cities:', error);
-    res.status(500).json({
-      success: false,
-      message: 'Failed to fetch cities'
-    });
-  }
-});
-
-// Dashboard route (general)
-app.get('/dashboard', authMiddleware.requireAuthWeb, homeController.dashboard.bind(homeController));
-
-// Profile route (general) - using CustomerController
-const CustomerController = require('./src/controllers/CustomerController');
-const customerController = new CustomerController();
-
-// Simple profile route that should definitely work
-app.get('/profile', authMiddleware.requireCustomerWeb, async (req, res) => {
-  try {
-    console.log('Direct profile route called');
-    const customerId = req.user.user_id || req.user.customer_id || req.user.id;
-    const CustomerService = require('./src/services/CustomerService');
-    const customerService = new CustomerService();
-    const customer = await customerService.getCustomerById(customerId);
-    
-    console.log('Got customer data, rendering simple profile');
-    res.render('profile-simple', {
-      title: 'My Profile - Sakila',
-      user: req.user,
-      customer
-    });
-  } catch (error) {
-    console.error('Profile route error:', error);
-    res.status(500).send(`Profile Error: ${error.message}`);
-  }
-});
-
->>>>>>> 997f9819
 app.post('/profile', authMiddleware.requireCustomerWeb, customerController.updateProfile.bind(customerController));
 
 // Simple test profile route
@@ -266,35 +193,6 @@
       Stack: ${error.stack}</pre>
     `);
   }
-<<<<<<< HEAD
-=======
-});
-
-// API routes
-app.use('/films', filmRoutes);
-app.use('/customer', customerRoutes);
-app.use('/admin', authMiddleware.requireAdminWeb, adminRoutes);
-<<<<<<< Updated upstream
->>>>>>> Stashed changes
-=======
->>>>>>> Stashed changes
-
-// Error handling middleware (must be last)
-app.use(notFound);
-app.use(errorHandler);
-
-// Create HTTP server
-const server = http.createServer(app);
-
-// Graceful shutdown
-process.on('SIGTERM', async () => {
-  console.log('SIGTERM received, shutting down gracefully');
-  await databaseConfig.close();
-  server.close(() => {
-    console.log('HTTP server closed');
-    process.exit(0);
-  });
->>>>>>> 997f9819
 });
 
 // API routes
@@ -302,6 +200,96 @@
 app.use('/customers', customerRoutes);
 app.use('/admin', authMiddleware.requireAdminWeb, adminRoutes);
 app.use('/customer', customerDashboardRoutes);
+
+// Feature routes using src structure
+// app.use('/customers', customerRoutes);
+// app.use('/films', filmRoutes);
+// app.use('/admin', adminRoutes);
+
+// API routes
+app.get('/api/cities', async (req, res) => {
+  try {
+    const BaseDAO = require('./src/dao/BaseDAO');
+    const baseDAO = new BaseDAO();
+    
+    // Get all cities, ordered alphabetically, no limit
+    const cities = await baseDAO.query('SELECT city_id, city FROM city ORDER BY city');
+    
+    res.json({
+      success: true,
+      cities: cities
+    });
+  } catch (error) {
+    console.error('Error fetching cities:', error);
+    res.status(500).json({
+      success: false,
+      message: 'Failed to fetch cities'
+    });
+  }
+});
+
+// Dashboard route (general)
+app.get('/dashboard', authMiddleware.requireAuthWeb, homeController.dashboard.bind(homeController));
+
+// Profile route (general) - using CustomerController
+const CustomerController = require('./src/controllers/CustomerController');
+const customerController = new CustomerController();
+
+// Simple profile route that should definitely work
+app.get('/profile', authMiddleware.requireCustomerWeb, async (req, res) => {
+  try {
+    console.log('Direct profile route called');
+    const customerId = req.user.user_id || req.user.customer_id || req.user.id;
+    const CustomerService = require('./src/services/CustomerService');
+    const customerService = new CustomerService();
+    const customer = await customerService.getCustomerById(customerId);
+    
+    console.log('Got customer data, rendering simple profile');
+    res.render('profile-simple', {
+      title: 'My Profile - Sakila',
+      user: req.user,
+      customer
+    });
+  } catch (error) {
+    console.error('Profile route error:', error);
+    res.status(500).send(`Profile Error: ${error.message}`);
+  }
+});
+
+app.post('/profile', authMiddleware.requireCustomerWeb, customerController.updateProfile.bind(customerController));
+
+// Simple test profile route
+app.get('/profile-test', authMiddleware.requireCustomerWeb, async (req, res) => {
+  try {
+    console.log('Profile-test: Starting test');
+    const customerId = req.user.user_id || req.user.customer_id || req.user.id;
+    const customerService = new CustomerService();
+    const customer = await customerService.getCustomerById(customerId);
+    
+    console.log('Profile-test: Got customer data, attempting EJS render');
+    
+    res.render('/customer/profile', {
+      title: 'Profile Test - Sakila',
+      user: req.user,
+      customer,
+      success: null,
+      error: null
+    });
+  } catch (error) {
+    console.error('Profile-test EJS error:', error);
+    res.send(`
+      <h1>Profile Test ERROR</h1>
+      <pre>Error: ${error.message}
+      Stack: ${error.stack}</pre>
+    `);
+  }
+});
+
+// API routes
+app.use('/films', filmRoutes);
+app.use('/customer', customerRoutes);
+app.use('/admin', authMiddleware.requireAdminWeb, adminRoutes);
+
 
 // Error handling middleware (should be last)
 app.use(errorMiddleware.notFound);
